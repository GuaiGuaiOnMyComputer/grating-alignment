--- conflicted
+++ resolved
@@ -1,11 +1,7 @@
 import numpy as np
 import datetime
 from dataclasses import dataclass
-<<<<<<< HEAD
-from dep.camerautils.CameraEnum import CameraEnum
-=======
 from .CameraEnum import CameraEnum
->>>>>>> 84209691
 
 @dataclass(slots = True)
 class GrabbedImage:
