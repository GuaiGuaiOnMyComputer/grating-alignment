#include <TMC2209.h>
#include <ArduinoJson.h>
#include "pinconfig.h"

TMC2209 stepper;

SoftwareSerial driverSerial(UNO_RX_PIN, UNO_TX_PIN);

// 定義命令代碼枚舉
enum CommandCode {
  CMD_ENABLE = 0,
  CMD_SET_HARDWARE_ENABLE_PIN = 1,
  CMD_HARDWARE_DISABLED = 2,
  CMD_ENABLE_ANALOG_CURRENT_SCALING = 3,
  CMD_DISABLE_AUTOMATIC_CURRENT_SCALING = 4,
  CMD_ENABLE_AUTOMATIC_CURRENT_SCALING = 5,
  CMD_ENABLE_AUTOMATIC_GRADIENT_ADAPTATION = 6,
  CMD_SET_PWM_OFFSET = 7,
  CMD_SET_PWM_GRADIENT = 8,
  CMD_SET_RUN_CURRENT = 9,
  CMD_SET_HOLD_CURRENT = 10,
  CMD_SET_STANDSTILL_MODE = 11,
  CMD_SET_STALL_GUARD_THRESHOLD = 12,
  CMD_SET_MICROSTEPS_PER_STEP = 13,
  CMD_SET_MICROSTEPS_PER_STEP_POWER_OF_TWO = 14,
  CMD_MOVE_AT_VELOCITY = 15,
  CMD_MOVE_USING_STEP_DIR_INTERFACE = 16,
  CMD_IS_SETUP_AND_COMMUNICATING = 17,
  CMD_SET_REPLY_DELAY = 18
};

void setup() {
  Serial.begin(115200);
  while (!Serial) {
    ; // 等待串口連接
  }
  
  // initialize enable pin
  pinMode(ENABLE_PIN, OUTPUT);
  pinMode(DIAG_PIN, INPUT_PULLUP);
  
  // 初始化TMC2209
  stepper.setup(driverSerial, UNO_BAUDRATE);
  stepper.setHardwareEnablePin(ENABLE_PIN);
  stepper.enableAutomaticCurrentScaling();
  stepper.enableAutomaticGradientAdaptation();

  sendResponse("Ready.", true, 0);
}

void loop() {
  if (Serial.available()) {
    const String input = Serial.readStringUntil('\n');
    input.trim();
    
    if (input.length() > 0) {
      processCommand(input.c_str());
    }
  }
}

void processCommand(const char* jsonInput) {

  int32_t commandCode{-1};
  JsonVariant commandValue;
  if (!parseCommand(jsonInput, commandCode, commandValue))
    return; 

  int32_t out_value = -1;
  char out_message[56] = {0};
  executeCommand(commandCode, commandValue, out_value, out_message);
  sendResponse(out_message, true, out_value);
  memset(out_message, 0, sizeof(out_message));
}

bool parseCommand(const char* jsonInput, int32_t& out_commandCode, JsonVariant& out_value)
{
  StaticJsonDocument<56> doc;
  DeserializationError error = deserializeJson(doc, jsonInput);
  
  if (error) {
    sendErrorResponse("JSON error");
    return false;
  }
  
  if (!doc.containsKey("CommandCode")) {
    sendErrorResponse("Missing CommandCode");
    return false;
  }
  
  out_commandCode = doc["CommandCode"].as<int32_t>();
  out_value = doc["Value"];

  return true;
}

void executeCommand(int commandCode, JsonVariant value, int32_t& out_value, char* out_message) {
  switch (commandCode) {
    case CMD_ENABLE:
      if (value.is<int32_t>()) {
        int32_t enableValue = value.as<int32_t>();
        if (enableValue == 1) {
          stepper.enable();
          out_value = 1;
          strcpy(out_message, "Enabled");
          return;
        } else if (enableValue == 0) {
          stepper.disable();
          out_value = 0;
          strcpy(out_message, "Disabled");
          return;
        } else {
          strcpy(out_message, "Enable must = 0 or 1");
          return;
        }
      } else {
        strcpy(out_message, "Enable be int.");
        return;
      }
      
    case CMD_SET_HARDWARE_ENABLE_PIN:
      if (value.is<int32_t>()) {
        int32_t pin = value.as<int32_t>();
        if (pin >= 0 && pin <= 255) {
          stepper.setHardwareEnablePin(pin);
          out_value = pin;
          strcpy(out_message, "Hardware enable pin set");
          return;
        } else {
          strcpy(out_message, "Pin must be 0-255");
          return;
        }
      } else {
        strcpy(out_message, "Pin must be int.");
        return;
      }
      
    case CMD_HARDWARE_DISABLED:
      out_value = stepper.hardwareDisabled() ? 0 : 1;
      strcpy(out_message, stepper.hardwareDisabled() ? "Disabled" : "Enabled");
      return;
      
    case CMD_ENABLE_ANALOG_CURRENT_SCALING:
      stepper.enableAnalogCurrentScaling();
      out_value = 1;
      strcpy(out_message, "Analog current scaling enb");
      return;
      
    case CMD_DISABLE_AUTOMATIC_CURRENT_SCALING:
      stepper.disableAutomaticCurrentScaling();
      out_value = 0;
      strcpy(out_message, "Auto current scaling dsb");
      return;
      
    case CMD_ENABLE_AUTOMATIC_CURRENT_SCALING:
      stepper.enableAutomaticCurrentScaling();
      out_value = 1;
      strcpy(out_message, "Auto current scaling enb");
      return;
      
    case CMD_ENABLE_AUTOMATIC_GRADIENT_ADAPTATION:
      stepper.enableAutomaticGradientAdaptation();
      out_value = 1;
      strcpy(out_message, "Auto gradient adaptation enb");
      return;
      
    case CMD_SET_PWM_OFFSET:
      if (value.is<int>()) {
        int pwmOffset = value.as<int>();
        if (pwmOffset >= 0 && pwmOffset <= 255) {
          stepper.setPwmOffset(pwmOffset);
          out_value = pwmOffset;
          strcpy(out_message, "PWM offset set");
          return;
        } else {
          strcpy(out_message, "PWM offset must be 0-255");
          return;
        }
      } else {
        strcpy(out_message, "PWM offset must be int");
        return;
      }
      
    case CMD_SET_PWM_GRADIENT:
      if (value.is<int>()) {
        int pwmGradient = value.as<int>();
        if (pwmGradient >= 0 && pwmGradient <= 255) {
          stepper.setPwmGradient(pwmGradient);
          out_value = pwmGradient;
          strcpy(out_message, "PWM gradient set");
          return;
        } else {
          strcpy(out_message, "PWM gradient must be 0-255");
          return;
        }
      } else {
        strcpy(out_message, "PWM gradient must be int.");
        return;
      }
      
    case CMD_SET_RUN_CURRENT:
      if (value.is<int>()) {
        int runCurrent = value.as<int>();
        if (runCurrent >= 0 && runCurrent <= 100) {
          stepper.setRunCurrent(runCurrent);
          out_value = runCurrent;
          strcpy(out_message, "Run current set");
          return;
        } else {
          strcpy(out_message, "Run current in [0, 100]");
          return;
        }
      } else {
        strcpy(out_message, "Run current must be int.");
        return;
      }
      
    case CMD_SET_HOLD_CURRENT:
      if (value.is<int>()) {
        int holdCurrent = value.as<int>();
        if (holdCurrent >= 0 && holdCurrent <= 100) {
          stepper.setHoldCurrent(holdCurrent);
          out_value = holdCurrent;
          strcpy(out_message, "Hold current set");
          return;
        } else {
          strcpy(out_message, "Hold current in [0, 100]");
          return;
        }
      } else {
        strcpy(out_message, "Hold current must be int");
        return;
      }
      
    case CMD_SET_STANDSTILL_MODE:
      if (value.is<int>()) {
        int mode = value.as<int>();
        switch (mode) {
          case 0:
            stepper.setStandstillMode(TMC2209::NORMAL);
            out_value = 0;
            strcpy(out_message, "Mode=NORMAL");
            return;
          case 1:
            stepper.setStandstillMode(TMC2209::FREEWHEELING);
            out_value = 1;
            strcpy(out_message, "Mode=FREEWHEELING");
            return;
          case 2:
            stepper.setStandstillMode(TMC2209::STRONG_BRAKING);
            out_value = 2;
            strcpy(out_message, "Mode=STRONG_BRAKING");
            return;
          case 3:
            stepper.setStandstillMode(TMC2209::BRAKING);
            out_value = 3;
            strcpy(out_message, "Mode=BRAKING");
            return;
          default:
            strcpy(out_message, "Invalid standstill mode, use 0-3");
            return;
        }
      } else {
        strcpy(out_message, "Standstill mode must be int.");
        return;
      }
      
    case CMD_SET_STALL_GUARD_THRESHOLD:
      if (value.is<int>()) {
        int threshold = value.as<int>();
        if (threshold >= 0 && threshold <= 255) {
          stepper.setStallGuardThreshold(threshold);
          out_value = threshold;
          strcpy(out_message, "StallGuard threshold set");
          return;
        } else {
          strcpy(out_message, "Threshold in [0-255]");
          return;
        }
      } else {
        strcpy(out_message, "Threshold must be int.");
        return;
      }
      
    case CMD_SET_MICROSTEPS_PER_STEP:
      if (value.is<int>()) {
        int microsteps = value.as<int>();
        if (isPowerOfTwo(microsteps)) {
          stepper.setMicrostepsPerStep(microsteps);
          out_value = microsteps;
          strcpy(out_message, "Microsteps per step set");
          return;
        } else {
          strcpy(out_message, "Microsteps must be power of 2");
          return;
        }
      } else {
        strcpy(out_message, "Microsteps must be int.");
        return;
      }
      
    case CMD_SET_MICROSTEPS_PER_STEP_POWER_OF_TWO:
      if (value.is<int>()) {
        int exponent = value.as<int>();
        if (exponent >= 0 && exponent <= 6) {
          stepper.setMicrostepsPerStepPowerOfTwo(exponent);
          out_value = exponent;
          strcpy(out_message, "Microstep exponent set");
          return;
        } else {
          strcpy(out_message, "Exponent must be 0-6");
          return;
        }
      } else {
        strcpy(out_message, "Exponent must be int");
        return;
      }
      
    case CMD_MOVE_AT_VELOCITY:
      if (value.is<int>()) {
        int velocity = value.as<int>();
        stepper.moveAtVelocity(velocity);
        out_value = velocity;
        strcpy(out_message, "Moving at velocity");
        return;
      } else {
        strcpy(out_message, "Velocity must be int");
        return;
      }
      
    case CMD_MOVE_USING_STEP_DIR_INTERFACE:
      stepper.moveUsingStepDirInterface();
      out_value = 1;
      strcpy(out_message, "Switched to step/dir mode");
      return;
      
    case CMD_IS_SETUP_AND_COMMUNICATING:
      out_value = stepper.isSetupAndCommunicating() ? 1 : 0;
      strcpy(out_message, stepper.isSetupAndCommunicating() ? "Setup OK" : "Setup failed");
      return;
      
    case CMD_SET_REPLY_DELAY:
      if (value.is<int>()) {
        int delay = value.as<int>();
        stepper.setReplyDelay(delay);
        out_value = delay;
        strcpy(out_message, "Reply delay set");
        return;
      } else {
        strcpy(out_message, "Delay must be int");
        return;
      }
      
    default:
      strcpy(out_message, "Unknown command code");
      return;
  }
}

bool isPowerOfTwo(int n) {
  return n > 0 && (n & (n - 1)) == 0;
}

void sendResponse(const char* message, const bool& success, const int32_t& value) {
  StaticJsonDocument<128> response;  // 減少到128字節以節省記憶體
  response["success"] = success;
  response["message"] = message;
  response["value"] = value;
  
  char jsonBuffer[128];  // 相應減少緩衝區大小
  size_t len = serializeJson(response, jsonBuffer, sizeof(jsonBuffer));
<<<<<<< HEAD
  
  if (len == 0) {
    Serial.println("{\"s\":false,\"m\":\"JSON err\",\"v\":0}");  // 縮短錯誤消息
    return;
=======

  if (response.overflowed())
  {
    while(true)
      Serial.println("Overflowed.");
>>>>>>> 3dd843f4
  }

  Serial.println(jsonBuffer);
}

void sendErrorResponse(const char* errorMessage) {
  sendResponse(errorMessage, false, 0);
}<|MERGE_RESOLUTION|>--- conflicted
+++ resolved
@@ -369,18 +369,11 @@
   
   char jsonBuffer[128];  // 相應減少緩衝區大小
   size_t len = serializeJson(response, jsonBuffer, sizeof(jsonBuffer));
-<<<<<<< HEAD
-  
-  if (len == 0) {
-    Serial.println("{\"s\":false,\"m\":\"JSON err\",\"v\":0}");  // 縮短錯誤消息
-    return;
-=======
 
   if (response.overflowed())
   {
     while(true)
       Serial.println("Overflowed.");
->>>>>>> 3dd843f4
   }
 
   Serial.println(jsonBuffer);
