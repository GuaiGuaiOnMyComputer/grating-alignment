import logging
import os
import sys
import pypylon.pylon
import json
from typing import Tuple, List
from logging import Handler, StreamHandler, FileHandler
from dep.camerautils.Pylon.PylonCameraWrapper import PylonCameraWrapper
<<<<<<< HEAD
=======
from dep.camerautils.PixelFormatEnum import PixelFormatEnum
>>>>>>> 84209691
from shared.LoggingFormatter import ColoredLoggingFormatter

def _initialize_logger(logger_name:str, log_to_console:bool = True, log_to_file:bool = False, log_level = logging.INFO) -> Tuple[logging.Logger, List[Handler]]:
    logger:logging.Logger = logging.getLogger(logger_name)
    logger.handlers.clear()
    
    console_handler: StreamHandler = StreamHandler()
    handlers: List[Handler] = []
    
    console_handler.setFormatter(ColoredLoggingFormatter.instance())
    console_handler.setLevel(log_level)
    if log_to_console:
        logger.addHandler(console_handler)
        handlers.append(console_handler)
    if log_to_file:
        os.makedirs("logs", exist_ok = True)
        file_handler: FileHandler = FileHandler(f"logs/{logger_name}.log")
        file_handler.setFormatter(ColoredLoggingFormatter.instance())
        file_handler.setLevel(log_level)
        logger.addHandler(file_handler)
        handlers.append(file_handler)
    
    logger.setLevel(log_level)
    logger.propagate = False
    return logger, handlers


def _acquire_pylon_camera_wrapper(logger:logging.Logger) -> PylonCameraWrapper | None:

    camera: PylonCameraWrapper | None = None
    try:
        pylon_camera = pypylon.pylon.TlFactory.GetInstance().CreateFirstDevice()
<<<<<<< HEAD
        camera = PylonCameraWrapper(pylon_camera, logger)
=======
        camera = PylonCameraWrapper(pylon_camera, PixelFormatEnum.BGR8, logger)
>>>>>>> 84209691
    except pypylon.pylon.RuntimeException as e:
        logger.error(f"Error initializing pylon camera: {e}")

    return camera

def main():
    main_logger, _ = _initialize_logger(__name__, log_to_console = True)
    pylon_logger, _ = _initialize_logger("pylon", log_to_console = True)

    main_logger.info("Starting application...")
    camera: PylonCameraWrapper | None = _acquire_pylon_camera_wrapper(pylon_logger)
    if camera is None:
        sys.exit(1)

    camera.initialize_camera()
    main_logger.info(json.dumps(camera.get_camera_info(), indent = 4))
    camera.start_camera_streaming()

if __name__ == "__main__":
    main()<|MERGE_RESOLUTION|>--- conflicted
+++ resolved
@@ -6,10 +6,7 @@
 from typing import Tuple, List
 from logging import Handler, StreamHandler, FileHandler
 from dep.camerautils.Pylon.PylonCameraWrapper import PylonCameraWrapper
-<<<<<<< HEAD
-=======
 from dep.camerautils.PixelFormatEnum import PixelFormatEnum
->>>>>>> 84209691
 from shared.LoggingFormatter import ColoredLoggingFormatter
 
 def _initialize_logger(logger_name:str, log_to_console:bool = True, log_to_file:bool = False, log_level = logging.INFO) -> Tuple[logging.Logger, List[Handler]]:
@@ -42,11 +39,7 @@
     camera: PylonCameraWrapper | None = None
     try:
         pylon_camera = pypylon.pylon.TlFactory.GetInstance().CreateFirstDevice()
-<<<<<<< HEAD
-        camera = PylonCameraWrapper(pylon_camera, logger)
-=======
         camera = PylonCameraWrapper(pylon_camera, PixelFormatEnum.BGR8, logger)
->>>>>>> 84209691
     except pypylon.pylon.RuntimeException as e:
         logger.error(f"Error initializing pylon camera: {e}")
 
